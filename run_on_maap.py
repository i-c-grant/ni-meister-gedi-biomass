"""
Script for running GEDI waveform processing jobs on MAAP.

This script handles the end-to-end process of:
1. Searching for matching GEDI L1B, L2A, and L4A granules
2. Submitting processing jobs to MAAP DPS
3. Monitoring job status
4. Logging results

The script can filter granules by:
- Date range
- Geographic boundary
- Quality filters (configured in config.yaml file)

It provides progress monitoring and logging of:
- Job submission status
- Job completion status
- Success/failure counts
- Processing duration

To cancel processing early, press Ctrl-C twice (first time asks for confirmation).

Usage:
    python run_on_maap.py --username <maap_username> --tag <job_tag>
        --config <config_path> --hse <hse_path> --k_allom <k_allom_path>
        --algo_id <algorithm_id> --algo_version <version>
        [--boundary <boundary_path>] [--date_range <date_range>]
        [--job_limit <max_jobs>] [--check_interval <seconds>]
"""

import datetime
import logging
import os
import time
import warnings
from pathlib import Path
from typing import Dict, List, Set

import boto3
import click
import geopandas as gpd
from tqdm import tqdm
from geopandas import GeoDataFrame
from maap.Result import Granule

from dataclasses import dataclass

from maap import MAAP

maap = MAAP(maap_host="api.maap-project.org")


@dataclass
class RunConfig:
    """Container for all runtime configuration parameters"""
    username: str
    tag: str
    algo_id: str
    algo_version: str
    model_config: str
    hse: str
    k_allom: str
    boundary: str = None
    date_range: str = None
    job_limit: int = None
    check_interval: int = 120
    redo_tag: str = None
    force_redo: bool = False


# Logging utilities
def log_and_print(message: str):
    logging.info(message)
    click.echo(message)


# Granule and path utilities
def extract_key_from_granule(granule: Granule) -> str:
    """Extract matching base key string from granule UR"""
    ur = granule["Granule"]["GranuleUR"]
    ur = ur[ur.rfind("GEDI"):]  # Get meaningful part
    parts = ur.split("_")[2:5]  # Get the key segments
    return "_".join(parts)  # Join with underscores as string


def hash_granules(granules: List[Granule]) -> Dict[str, Granule]:
    """Create {base_key: granule} mapping with duplicate checking"""
    hashed = {}
    for granule in granules:
        key = extract_key_from_granule(granule)
        if key in hashed:
            raise ValueError(f"Duplicate base key {key} found in granules")
        hashed[key] = granule
    return hashed


def extract_s3_url_from_granule(granule: Granule) -> str:
    urls = granule["Granule"]["OnlineAccessURLs"]["OnlineAccessURL"]
    s3_urls = [url["URL"] for url in urls if url["URL"].startswith("s3")]

    if len(s3_urls) > 1:
        warnings.warn(f"Multiple S3 URLs found in granule: {s3_urls}")

    s3_url = s3_urls[0]

    return s3_url


def granules_match(g1: Granule, g2: Granule) -> bool:
    """Check if two granules match using their extracted keys"""
    try:
        key1 = extract_key_from_granule(g1)
        key2 = extract_key_from_granule(g2)
        return key1 == key2
    except ValueError as e:
        raise ValueError(f"Granule matching failed: {str(e)}")


def stripped_granule_name(granule: Granule) -> str:
    return granule["Granule"]["GranuleUR"].strip().split(".")[0]


def get_existing_keys(config: RunConfig) -> Set[str]:
    """Get set of processed output keys from previous run

    Note: Assumes that the output GeoPackages are named consistent with the
    keys specified in extract_key_from_granule and that the outputs are
    compressed, i.e. <key>.gpkg.bz2 (this is the current behavior of
    WaveformWriter).
    """
    s3 = boto3.client('s3')
    existing = set()

    paginator = s3.get_paginator('list_objects_v2')
    for page in paginator.paginate(
        Bucket="maap-ops-workspace",
        Prefix=(f"{config.username}/dps_output/{config.algo_id}/"
                "{config.algo_version}/{config.redo_tag}/")
    ):
        for obj in page.get('Contents', []):
            if obj['Key'].endswith('.gpkg.bz2'):
                # Extract just the filename without path or extensions
                filename = Path(obj['Key']).name
                key = filename.split(".")[0].strip()
                existing.add(key)

    return existing


def get_existing_outputs(username: str, algo_id: str, 
                        version: str, redo_tag: str) -> Set[str]:
    """Get set of processed output keys from previous run"""
    s3 = boto3.client('s3')
    existing = set()
    
    paginator = s3.get_paginator('list_objects_v2')
    for page in paginator.paginate(
        Bucket="maap-ops-workspace",
        Prefix=f"{username}/dps_output/{algo_id}/{version}/{redo_tag}/"
    ):
        for obj in page.get('Contents', []):
            if obj['Key'].endswith('.gpkg.bz2'):
                # Extract just the filename without path or extensions
                filename = Path(obj['Key']).name
                key = filename.split(".")[0].strip()
                existing.add(key)
                
    return existing

def s3_url_to_local_path(s3_url: str) -> str:
    """
    Converts MAAP S3 URLs to local filesystem paths.

    Args:
        s3_url: S3 URL starting with s3://maap-ops-workspace/

    Returns:
        Local filesystem path
    """
    if not s3_url.startswith("s3://maap-ops-workspace/"):
        raise ValueError("URL must start with s3://maap-ops-workspace/")

    # Remove the s3://maap-ops-workspace/ prefix
    path = s3_url.replace("s3://maap-ops-workspace/", "")

    # Extract username and determine bucket based on path structure
    if path.startswith("shared/"):
        _, username, *rest = path.split("/")
        bucket = "my-public-bucket"
        path = "/".join(rest)
    else:
        username, *rest = path.split("/")
        bucket = "my-private-bucket"
        path = "/".join(rest)

    return f"/projects/{bucket}/{path}"




# Processing utilities
def validate_redo_tag(config: RunConfig) -> None:
    """Validate redo tag parameters and check for existing outputs"""
    if not config.force_redo and config.redo_tag == config.tag:
        raise ValueError(
            f"Cannot redo with same tag '{config.tag}' "
            "- use --force-redo to override"
        )

    # Verify S3 path exists
    s3 = boto3.client('s3')
    prefix = (f"{config.username}/dps_output/{config.algo_id}/"
              f"{config.algo_version}/{config.redo_tag}/")
    result = s3.list_objects_v2(
        Bucket="maap-ops-workspace",
        Prefix=prefix,
        MaxKeys=1  # Just check existence
    )
    if not result.get('KeyCount'):
        raise ValueError("No output directory found for "
                         f"redo tag '{redo_tag}'")


def get_collection_id(product: str) -> str:
    """Get collection ID for a GEDI product (l1b/l2a/l4a)"""
    host = "cmr.earthdata.nasa.gov"
    product_map = {
        "l1b": ("GEDI01_B", "002"),
        "l2a": ("GEDI02_A", "002"),
        "l4a": ("GEDI_L4A_AGB_Density_V2_1_2056", None)
    }
    short_name, version = product_map[product]
    params = {
        "short_name": short_name,
        "cmr_host": host,
        "cloud_hosted": "true"
    }
    if version:
        params["version"] = version
    return maap.searchCollection(**params)[0]["concept-id"]


def get_bounding_box(boundary: str) -> tuple:
    """
    Get bounding box of a shapefile or GeoPackage.

    Args:
        boundary: s3 path to the boundary shapefile or GeoPackage.

    Returns:
        Bounding box as a tuple (minx, miny, maxx, maxy).
    """
    boundary_path = s3_url_to_local_path(boundary)
    boundary_gdf: GeoDataFrame = gpd.read_file(boundary_path,
                                               driver="GPKG")
    bbox: tuple = boundary_gdf.total_bounds
    return bbox


def query_granules(product: str,
                   date_range: str = None,
                   boundary: str = None) -> Dict[str, List[Granule]]:
    """
    Query granules from CMR and filter by date range and boundary
    Returns: Dictionary of lists of granules for each product
    """

    # Get collection IDs using the lookup function
    collection_id = get_collection_id(product)

    # Set up search parameters for CMR granule query
    host = "cmr.earthdata.nasa.gov"  # Define host here
    max_results = 10000
    search_kwargs = {
        "concept_id": collection_id,
        "cmr_host": host,
        "limit": max_results,
    }

    if date_range:
        search_kwargs["temporal"] = date_range

    if boundary:
        boundary_bbox: tuple = get_bounding_box(boundary)
        boundary_bbox_str: str = ",".join(map(str, boundary_bbox))
        search_kwargs["bounding_box"] = boundary_bbox_str

    # Query CMR for granules separately per product to handle response limits
    log_and_print("Searching for granules.")
    click.echo("(This may take a few minutes.)")

    granules = maap.searchGranule(**search_kwargs)

    log_and_print(f"Found {len(granules)} {product} granules.")

    return granules

# Hash each product's granules separately
    hashed_granules = {
        product_key: hash_granules(gran_list)
        for product_key, gran_list in product_granules.items()
    }

    # Find subset of keys that occur in all 3 products
    common_keys = (
        set(hashed_granules["l1b"])
        .intersection(hashed_granules["l2a"])
        .intersection(hashed_granules["l4a"])
    )

    # Build matched granules list
    matched_granules: List[Dict[str, Granule]] = []
    for key in common_keys:
        matched_granules.append({
            "l1b": hashed_granules["l1b"][key],
            "l2a": hashed_granules["l2a"][key],
            "l4a": hashed_granules["l4a"][key]
        })

    # Validate that we found matches
    if not matched_granules:
        raise ValueError("No matching granules found"
                         "across all three products")

    log_and_print(f"Found {len(matched_granules)} matching "
                  "sets of granules.")


def match_granules(
        product_granules: Dict[str: List[Granule]]
) -> List[Dict[str, Granule]]:
    # Hash each product's granules separately
    hashed_granules = {
        product_key: hash_granules(gran_list)
        for product_key, gran_list in product_granules.items()
    }

    # Find subset of keys that occur in all 3 products
    common_keys = (
        set(hashed_granules["l1b"])
        .intersection(hashed_granules["l2a"])
        .intersection(hashed_granules["l4a"])
    )

    # Build matched granules list
    matched_granules: List[Dict[str, Granule]] = []
    for key in common_keys:
        matched_granules.append({
            "l1b": hashed_granules["l1b"][key],
            "l2a": hashed_granules["l2a"][key],
            "l4a": hashed_granules["l4a"][key]
        })

    # Validate that we found matches
    if not matched_granules:
        raise ValueError("No matching granules found"
                         "across all three products")

    log_and_print(f"Found {len(matched_granules)} matching "
                  "sets of granules.")

    return matched_granules


def exclude_processed_granules(
        matched_granules: List[Dict[str, Granule]],
        config: RunConfig
):
    exclude_keys = get_existing_keys(config)

    if exclude_keys:
        pre_count = len(matched_granules)
        exclude_set = set(exclude_keys)
        matched_granules = [
            matched
            for matched in matched_granules
            if extract_key_from_granule(matched["l1b"]) not in exclude_set
        ]
        excluded_count = pre_count - len(matched_granules)
        log_and_print(f"Excluded {excluded_count} granules "
                      "with existing outputs")
    else:
        log_and_print("No existing outputs found for redo tag"
                      " - processing all granules")


def prepare_job_kwargs(
        matched_granules: List[Dict[str, Granule]],
        config: RunConfig
):
    """Prepare job submission parameters for each triplet of granules."""

    job_kwargs_list = []
    if config.job_limit:
        n_jobs = min(len(matched_granules), config.job_limit)
    else:
        n_jobs = len(matched_granules)
    log_and_print(f"Submitting {n_jobs} " f"jobs.")

    job_kwargs_list = []
    for matched in matched_granules:
        job_kwargs = {
            "identifier": config.tag,
            "algo_id": config.algo_id,
            "version": config.algo_version,
            "username": config.username,
            "queue": "maap-dps-worker-16gb",
            "L1B": extract_s3_url_from_granule(matched["l1b"]),
            "L2A": extract_s3_url_from_granule(matched["l2a"]),
            "L4A": extract_s3_url_from_granule(matched["l4a"]),
            "config": config.model_config,  # Pass S3 URL directly
            "hse": config.hse,
            "k_allom": config.k_allom
        }

        if config.boundary:
            job_kwargs["boundary"] = config.boundary  # Pass S3 URL directly

        if config.date_range:
            job_kwargs["date_range"] = config.date_range

        job_kwargs_list.append(job_kwargs)

    return job_kwargs_list


@click.command()
@click.option("--username",
              "-u",
              type=str,
              required=True,
              help="MAAP username.")
@click.option("--tag", "-t", type=str, required=True, help="Job tag.")
@click.option(
    "--boundary",
    "-b",
    type=str,
    help=(
        "Path or URL to a shapefile or GeoPackage containing "
        "a boundary polygon. Note: should be accessible "
        "to MAAP DPS workers."
    ),
)
@click.option(
    "--date_range",
    "-d",
    type=str,
    help=(
        "Date range for granule search. "
        "See <https://cmr.earthdata.nasa.gov/search/site/"
        "docs/search/api.html#temporal-range-searches> "
        "for valid formats."
    ),
)
@click.option(
    "--config",
    "-c",
    type=str,
    required=True,
    help=("Path to the configuration YAML file. "
          "Filename must be 'config.yaml' or 'config.yml'."))
@click.option("--hse",
              type=str,
              required=True,
              help="Path to HSE raster file.")
@click.option("--k_allom",
              type=str,
              required=True,
              help="Path to k_allom raster file.")
@click.option("--algo_id",
              "-a",
              type=str,
              required=True,
              help="Algorithm ID to run.")
@click.option(
    "--algo_version",
    "-v",
    type=str,
    required=True,
    help="Algorithm version to run."
)
@click.option("--job_limit",
              "-j",
              type=int,
              help="Limit the number of jobs submitted.")
@click.option(
    "--check_interval",
    "-i",
    type=int,
    default=120,
    help="Time interval (in seconds) between job status checks.",
)
@click.option("--redo", "-r", type=str, help="Tag of previous run to exclude")
@click.option("--force-redo", is_flag=True, help="Allow redo with same tag")
@click.option("--exclude_path", "-e", type=str)
def main(
    username: str,
    tag: str,
    boundary: str,
    date_range: str,
    job_limit: int,
    check_interval: int,
    config: str,
    hse: str,
    k_allom: str,
    algo_id: str,
    algo_version: str,
    redo_tag: str,
    force_redo: bool,
    exclude_path: str,
):
    # Create configuration object
    config = RunConfig(
        username=username,
        tag=tag,
        algo_id=algo_id,
        algo_version=algo_version,
        config=config,
        hse=hse,
        k_allom=k_allom,
        boundary=boundary,
        date_range=date_range,
        job_limit=job_limit,
        check_interval=check_interval,
        redo_tag=redo_tag,
        force_redo=force_redo
    )

    start_time = datetime.datetime.now()

    # Set up output directory
    output_dir = Path(f"run_output_" f"{start_time.strftime('%Y%m%d_%H%M%S')}")
    os.makedirs(output_dir, exist_ok=False)

    # Set up log
    logging.basicConfig(
        filename=output_dir / "run.log",
        level=logging.INFO,
        format="%(asctime)s - %(message)s",
        datefmt="%Y-%m-%d %H:%M:%S",
    )

    log_and_print(f"Starting new model run at MAAP at {start_time}.")
    log_and_print(f"Boundary: {boundary}")
    log_and_print(f"Date Range: {date_range}")

    # Validate redo tag if specified
    if redo_tag:
<<<<<<< HEAD
        validate_redo_tag(config)

    # Read and log full model configuration
    model_config_path = s3_url_to_local_path(config)
=======
        if not force_redo and redo_tag == tag:
            raise ValueError(
                f"Cannot redo with same tag '{tag}' - use --force-redo to override"
            )
        
        # Verify S3 path exists
        s3 = boto3.client('s3')
        prefix = f"{username}/dps_output/{algo_id}/{algo_version}/{redo_tag}/"
        result = s3.list_objects_v2(
            Bucket="maap-ops-workspace",
            Prefix=prefix,
            MaxKeys=1  # Just check existence
        )
        if not result.get('KeyCount'):
            raise ValueError(f"No output directory found for redo tag '{redo_tag}'")

    # Read and log full configuration
    config_path = s3_url_to_local_path(config)
>>>>>>> 2a4e1179
    try:
        with open(model_config_path, "r") as config_file:
            full_model_config = config_file.read()
    except Exception as e:
        log_and_print("Error reading config file"
                      f"from {model_config_path}: {str(e)}")
        raise

    log_and_print(f"Configuration:\n{full_model_config}")

    # Query the CMR for granules
    product_granules: Dict[str, List[Granule]] = {}
    for product in ["l1b", "l2a", "l4a"]:
        granules = query_granules(product,
                                  date_range=date_range,
                                  boundary=boundary)
        product_granules[product] = granules

<<<<<<< HEAD
    matched_granules: List[Dict[str, Granule]] = (
        match_granules(product_granules)
=======
    # Set up search parameters
    max_results = 10000
    search_kwargs = {
        "concept_id": [l1b_id, l2a_id, l4a_id],
        "cmr_host": host,
        "limit": max_results,
    }

    if date_range:
        search_kwargs["temporal"] = date_range

    if boundary:
        # Get bounding box of boundary to restrict granule search
        boundary_path = s3_url_to_local_path(boundary)
        boundary_gdf: GeoDataFrame = gpd.read_file(boundary_path, driver="GPKG")
        boundary_bbox: tuple = boundary_gdf.total_bounds
        boundary_bbox_str: str = ",".join(map(str, boundary_bbox))
        search_kwargs["bounding_box"] = boundary_bbox_str

    # Query CMR for granules
    log_and_print(f"Searching for granules.")
    click.echo("(This may take a few minutes.)")

    granules: List[Granule] = maap.searchGranule(**search_kwargs)

    log_and_print(f"Found {len(granules)} granules.")

    # Match corresponding L1B and L2A granules
    l1b_granules = [
        granule
        for granule in granules
        if granule["Granule"]["Collection"]["ShortName"] == "GEDI01_B"
    ]

    l2a_granules = [
        granule
        for granule in granules
        if granule["Granule"]["Collection"]["ShortName"] == "GEDI02_A"
    ]

    l4a_granules = [
        granule
        for granule in granules
        if granule["Granule"]["Collection"]["ShortName"]
        == "GEDI_L4A_AGB_Density_V2_1_2056"
    ]

    matched_granules: List[Dict[str, Granule]] = []

    for l1b_granule in l1b_granules:
        for l2a_granule in l2a_granules:
            if granules_match(l1b_granule, l2a_granule):
                l1b_id = l1b_granule["Granule"]["GranuleUR"]
                l2a_id = l2a_granule["Granule"]["GranuleUR"]

                # Find matching L4A granules
                matching_l4a = [
                    l4a_granule
                    for l4a_granule in l4a_granules
                    if l4a_matches(l1b_granule, l4a_granule)
                ]

                if len(matching_l4a) == 0:
                    log_and_print(
                        f"Warning: No matching L4A granule " f"found for L1B: {l1b_id}"
                    )
                elif len(matching_l4a) > 1:
                    raise ValueError(
                        f"Multiple matching L4A granules found " f"for L1B: {l1b_id}"
                    )
                else:
                    l4a_granule = matching_l4a[0]
                    matched_granules.append(
                        {"l1b": l1b_granule, "l2a": l2a_granule, "l4a": l4a_granule}
                    )
                    break

    log_and_print(f"Found {len(matched_granules)} matching " f"sets of granules.")

    pre_exclude_count = len(matched_granules)
    
    # Combine exclusions from both sources
    excluded_granules = []
    
    # Load exclude_path if provided
    if exclude_path:
        with open(s3_url_to_local_path(exclude_path), "r") as f:
            excluded_granules.extend(line.strip() for line in f.readlines())
    
    # Add redo outputs if specified
    if redo_tag:
        existing_keys = get_existing_outputs(username, algo_id, algo_version, redo_tag)
        excluded_granules.extend(existing_keys)
        if not existing_keys:
            log_and_print(f"Warning: No existing outputs found for redo tag '{redo_tag}'")

    # Filter granules based on combined exclusion list
    if excluded_granules:
        matched_granules = [
            matched
            for matched in matched_granules
            if not any(
                key in stripped_granule_name(matched['l1b'])
                for key in excluded_granules
        )
        ]

    log_and_print(
        f"Excluded {pre_exclude_count - len(matched_granules)} sets of granules."
>>>>>>> 2a4e1179
    )

    # Filter out already-processed granules if redo tag is specified
    if config.redo_tag:
        matched_granules = exclude_processed_granules(matched_granules,
                                                      config)

    job_kwargs_list = prepare_job_kwargs(matched_granules, config)

    # Submit jobs in batches
    jobs = []
    job_batch_counter = 0
    job_batch_size = 50
    job_submit_delay = 2
    for job_kwargs in job_kwargs_list[:job_limit]:
        try:
            job = maap.submitJob(**job_kwargs)
            jobs.append(job)
            job_batch_counter += 1
        except Exception as e:
            log_and_print(f"Error submitting job: {e}")
            continue

        if job_batch_counter == job_batch_size:
            time.sleep(job_submit_delay)
            job_batch_counter = 0

    print(f"Submitted {len(jobs)} jobs.")

    job_ids = [job.id for job in jobs]

    # Write job IDs to a file in case processing is interrupted
    job_ids_file = output_dir / "job_ids.txt"
    with open(job_ids_file, "w") as f:
        for job_id in job_ids:
            f.write(f"{job_id}\n")
    log_and_print(f"Submitted job IDs written to {job_ids_file}")

    # Give the jobs time to start
    click.echo("Waiting for jobs to start...")
    time.sleep(10)

    # Initialize job monitoring
    job_manager = JobManager(job_ids, check_interval=config.check_interval)
    job_manager.monitor()

    # Log the succeeded and failed job IDs
    succeeded_job_ids = [
        job_id for job_id in job_ids if job_status_for(job_id) == "Succeeded"
    ]

    failed_job_ids = [
        job_id for job_id in job_ids if job_status_for(job_id) == "Failed"
    ]

    other_job_ids = [
        job_id
        for job_id in job_ids
        if job_status_for(job_id) not in ["Succeeded", "Failed"]
    ]

    logging.info(f"{len(succeeded_job_ids)} jobs succeeded.")
    logging.info(f"Succeeded job IDs: {succeeded_job_ids}\n")
    logging.info(f"{len(failed_job_ids)} jobs failed.")
    logging.info(f"Failed job IDs: {failed_job_ids}\n")
    logging.info(f"{len(other_job_ids)} jobs in other states.")
    logging.info(f"Other job IDs: {other_job_ids}\n")

    end_time = datetime.datetime.now()

    log_and_print(f"Model run completed at {end_time}.")


if __name__ == "__main__":
    main()<|MERGE_RESOLUTION|>--- conflicted
+++ resolved
@@ -546,31 +546,10 @@
 
     # Validate redo tag if specified
     if redo_tag:
-<<<<<<< HEAD
         validate_redo_tag(config)
 
     # Read and log full model configuration
     model_config_path = s3_url_to_local_path(config)
-=======
-        if not force_redo and redo_tag == tag:
-            raise ValueError(
-                f"Cannot redo with same tag '{tag}' - use --force-redo to override"
-            )
-        
-        # Verify S3 path exists
-        s3 = boto3.client('s3')
-        prefix = f"{username}/dps_output/{algo_id}/{algo_version}/{redo_tag}/"
-        result = s3.list_objects_v2(
-            Bucket="maap-ops-workspace",
-            Prefix=prefix,
-            MaxKeys=1  # Just check existence
-        )
-        if not result.get('KeyCount'):
-            raise ValueError(f"No output directory found for redo tag '{redo_tag}'")
-
-    # Read and log full configuration
-    config_path = s3_url_to_local_path(config)
->>>>>>> 2a4e1179
     try:
         with open(model_config_path, "r") as config_file:
             full_model_config = config_file.read()
@@ -589,120 +568,8 @@
                                   boundary=boundary)
         product_granules[product] = granules
 
-<<<<<<< HEAD
     matched_granules: List[Dict[str, Granule]] = (
         match_granules(product_granules)
-=======
-    # Set up search parameters
-    max_results = 10000
-    search_kwargs = {
-        "concept_id": [l1b_id, l2a_id, l4a_id],
-        "cmr_host": host,
-        "limit": max_results,
-    }
-
-    if date_range:
-        search_kwargs["temporal"] = date_range
-
-    if boundary:
-        # Get bounding box of boundary to restrict granule search
-        boundary_path = s3_url_to_local_path(boundary)
-        boundary_gdf: GeoDataFrame = gpd.read_file(boundary_path, driver="GPKG")
-        boundary_bbox: tuple = boundary_gdf.total_bounds
-        boundary_bbox_str: str = ",".join(map(str, boundary_bbox))
-        search_kwargs["bounding_box"] = boundary_bbox_str
-
-    # Query CMR for granules
-    log_and_print(f"Searching for granules.")
-    click.echo("(This may take a few minutes.)")
-
-    granules: List[Granule] = maap.searchGranule(**search_kwargs)
-
-    log_and_print(f"Found {len(granules)} granules.")
-
-    # Match corresponding L1B and L2A granules
-    l1b_granules = [
-        granule
-        for granule in granules
-        if granule["Granule"]["Collection"]["ShortName"] == "GEDI01_B"
-    ]
-
-    l2a_granules = [
-        granule
-        for granule in granules
-        if granule["Granule"]["Collection"]["ShortName"] == "GEDI02_A"
-    ]
-
-    l4a_granules = [
-        granule
-        for granule in granules
-        if granule["Granule"]["Collection"]["ShortName"]
-        == "GEDI_L4A_AGB_Density_V2_1_2056"
-    ]
-
-    matched_granules: List[Dict[str, Granule]] = []
-
-    for l1b_granule in l1b_granules:
-        for l2a_granule in l2a_granules:
-            if granules_match(l1b_granule, l2a_granule):
-                l1b_id = l1b_granule["Granule"]["GranuleUR"]
-                l2a_id = l2a_granule["Granule"]["GranuleUR"]
-
-                # Find matching L4A granules
-                matching_l4a = [
-                    l4a_granule
-                    for l4a_granule in l4a_granules
-                    if l4a_matches(l1b_granule, l4a_granule)
-                ]
-
-                if len(matching_l4a) == 0:
-                    log_and_print(
-                        f"Warning: No matching L4A granule " f"found for L1B: {l1b_id}"
-                    )
-                elif len(matching_l4a) > 1:
-                    raise ValueError(
-                        f"Multiple matching L4A granules found " f"for L1B: {l1b_id}"
-                    )
-                else:
-                    l4a_granule = matching_l4a[0]
-                    matched_granules.append(
-                        {"l1b": l1b_granule, "l2a": l2a_granule, "l4a": l4a_granule}
-                    )
-                    break
-
-    log_and_print(f"Found {len(matched_granules)} matching " f"sets of granules.")
-
-    pre_exclude_count = len(matched_granules)
-    
-    # Combine exclusions from both sources
-    excluded_granules = []
-    
-    # Load exclude_path if provided
-    if exclude_path:
-        with open(s3_url_to_local_path(exclude_path), "r") as f:
-            excluded_granules.extend(line.strip() for line in f.readlines())
-    
-    # Add redo outputs if specified
-    if redo_tag:
-        existing_keys = get_existing_outputs(username, algo_id, algo_version, redo_tag)
-        excluded_granules.extend(existing_keys)
-        if not existing_keys:
-            log_and_print(f"Warning: No existing outputs found for redo tag '{redo_tag}'")
-
-    # Filter granules based on combined exclusion list
-    if excluded_granules:
-        matched_granules = [
-            matched
-            for matched in matched_granules
-            if not any(
-                key in stripped_granule_name(matched['l1b'])
-                for key in excluded_granules
-        )
-        ]
-
-    log_and_print(
-        f"Excluded {pre_exclude_count - len(matched_granules)} sets of granules."
->>>>>>> 2a4e1179
     )
 
     # Filter out already-processed granules if redo tag is specified
